
<script lang="ts">
    import * as tf from '@tensorflow/tfjs';
    import * as d3 from 'd3';

    import { domainRange } from '$lib/state';
    import { screenWidth } from '$lib/screen';
<<<<<<< HEAD
=======
    import { interfaceSettings } from '$lib/settings';
>>>>>>> 157ee394
    import { convertDataToDisplayCoordinateFrame } from '$lib/components/display_area/plots/utils';

    export let isActive: boolean = true; // Flag to indicate if the plot is active
    export let svgElement; // Shared SVG element for all distributions
    export let time: number = 0.0; // Default value for the time
    export let data: tf.Tensor; // Data to plot
    export let distributionId: string = "target"; // ID for the distribution canvas
    export let opacity: number = 0.5; // Opacity of the contour
    export let fillColor: string = "#7b7b7b"; // Fill color for the contour
    export let bandwidth: number = 10; // Bandwidth for the contour density
    export let showBorder: boolean = false; // Flag to indicate if the border should be shown
    export let borderColor: string = "#7b7b7b"; // Border color for the contour
    export let label: string; // Label for the distribution
    export let labelIsLatex: boolean = false; // Flag to indicate if the label is in LaTeX format

    function displayLatex(
        formula: string,
        xLocation: number,
        yLocation: number,
        distributionId: string = "target",
    ) {
        const svg = d3.select(svgElement);

        let group = svg.select(`#${distributionId}_latex`);
        if (group.empty()) {
            group = svg.append("foreignObject")
                .attr("id", distributionId + "_latex");
        } else {
            group.selectAll("*").remove();
        }

        group.attr("x", xLocation)
            .attr("y", yLocation)
            .attr("width", 300)
            .attr("height", 100);

        const div = group.append("xhtml:div")
            .style("width", "100%")
            .style("height", "100%")
            .style("display", "flex")
            .style("align-items", "center")
            .style("justify-content", "center")
            .style("font", "34px 'KaTeX_Main', serif")
            .style("color", "#7b7b7b");

        katex.render(formula, div.node(), {
            throwOnError: false
        });
    }

    function displayText(
        text: string,
        xLocation: number,
        yLocation: number,
        distributionId: string = "target",
    ) {
        const screen = $screenWidth || 800;
        // Select the group by ID, or create if not exists
        const svg = d3.select(svgElement);
        // NOTE: This prevents unwanted recreation of the group
        let group = svg.select(`#${distributionId}_text`);
        if (group.empty()) {
            group = svg.append("g").attr("id", distributionId+"_text");
        } else {
            group.selectAll("*").remove(); // Clear previous contents of this group
        }
        // Plot title above the contour 
        group.append("text")
            .attr("x", xLocation)
            .attr("y", screen > 600 ? yLocation: yLocation + 20)
            .attr("text-anchor", "middle")
            .style("font-size", screen > 600 ? "24px" : "40px")
            .style("font-family", "Helvetica, sans-serif")
            .style("fill", "#7b7b7b")
            .text(text);
    }
    
    function plotContour(
        data: tf.Tensor,
        time: number,
        opacity: number = 0.9,
        // xLocation: number = 0,
        distributionId: string = "target",
        numberOfContours: number = 4,
        densityResolution: number = 100,
    ) {
        // 1. Convert data to display coordinate frame
        let translatedData = convertDataToDisplayCoordinateFrame(
            data, 
            time, 
            interfaceSettings.distributionWidth, 
            interfaceSettings.displayAreaWidth, 
            $domainRange
        );
        const contours = d3.contourDensity()
            .x(d => d[0])
            .y(d => d[1])
            .size([interfaceSettings.displayAreaWidth, interfaceSettings.displayAreaHeight])
            .bandwidth(30) // Tune this to spread the density
            .thresholds(numberOfContours)
            (translatedData);
        // 4. Scales for drawing
        const svg = d3.select(svgElement); 
        // Select the group by ID, or create if not exists
        // NOTE: This prevents unwanted recreation of the group
        let group = svg.select(`#${distributionId}_contour`);
        if (group.empty()) {
            group = svg.append("g")
                .attr("id", distributionId+"_contour")
                .attr("isolation", "isolate"); // Prevents blending with other groups
        } else {
            group.selectAll("*").remove(); // Clear previous contents of this group
        }
        // 5. Draw contours
        group.selectAll("path")
            .data(contours)
            .enter()
            .append("path")
            .attr("d", d3.geoPath())
            .attr("fill", fillColor)
            .attr("stroke", borderColor)
            .attr("stroke-width", showBorder ? 3 : 0)
            .attr("stroke-opacity", opacity)
            .attr("fill-opacity", opacity)
            .attr("mix-blend-mode", "screen")

    }

    // If the data points change then replot
    $: if (data && svgElement && $screenWidth && isActive) {
        plotContour(data, time, opacity, distributionId);
        if (label) {
            const xLocation = time * (interfaceSettings.displayAreaWidth - interfaceSettings.distributionWidth) + (interfaceSettings.distributionWidth / 2);
            if (labelIsLatex) {
                displayLatex(label, xLocation, 40, distributionId);
            } else {
                displayText(label, xLocation, 40, distributionId);
            }
        }
    }
    // If the plot is no longer active, remove the group
    $: if (!isActive && svgElement) {
        const svg = d3.select(svgElement);
        const group = svg.select(`#${distributionId}_contour`);
        if (!group.empty()) {
            group.remove();
        }
    }
</script>
<!-- 
<style> 
    svg {
        position: absolute;
        top: 0;
        width: 100%;
        height: 100%;
        pointer-events: none; /* Optional: allow interaction to pass through */
    }
</style>

<svg
    bind:this={svgElement}
    id="svg_{distributionId}" 
    viewBox="0 0 {interfaceSettings.displayAreaWidth} {interfaceSettings.distributionHeight}"
    style={"left: " + xLocation + "px;"}
    preserveAspectRatio="xMidYMid meet"
>
</svg> --><|MERGE_RESOLUTION|>--- conflicted
+++ resolved
@@ -5,10 +5,7 @@
 
     import { domainRange } from '$lib/state';
     import { screenWidth } from '$lib/screen';
-<<<<<<< HEAD
-=======
     import { interfaceSettings } from '$lib/settings';
->>>>>>> 157ee394
     import { convertDataToDisplayCoordinateFrame } from '$lib/components/display_area/plots/utils';
 
     export let isActive: boolean = true; // Flag to indicate if the plot is active
